--- conflicted
+++ resolved
@@ -1,8 +1,7 @@
-<<<<<<< HEAD
-{
-=======
+
+{HEAD
 ﻿{
->>>>>>> 21407128
+ 214071280c389d2bcb4f56e3d1f5d9f98267143f
   "id": null,
   "title": "PiazzaTi MVP Dashboard",
   "tags": ["piazzati", "mvp"],
@@ -164,7 +163,6 @@
       "gridPos": { "h": 8, "w": 24, "x": 0, "y": 8 }
     }
   ]
-<<<<<<< HEAD
 }
 EOF~
 cat > /opt/piazzati/monitoring/grafana/dashboards/piazzati-dashboard.json << 'EOF'
@@ -335,6 +333,4 @@
 
 ls -la /opt/piazzati/monitoring/grafana/dashboards/
 eof
-=======
-}
->>>>>>> 21407128
+
